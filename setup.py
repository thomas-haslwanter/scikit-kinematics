from setuptools import setup, find_packages

setup(
    name='scikit-kinematics',
<<<<<<< HEAD
    version="0.5.1",
=======
    version="0.5.4",
>>>>>>> 5ab98b88
    packages=find_packages(),

    include_package_data=True,
    package_data = {'tests': ['*.txt', '*.csv', '*.BIN']},

    # Project uses reStructuredText, so ensure that the docutils get
    # installed or upgraded on the target machine
    install_requires=['docutils>=0.3', 'matplotlib>=2.0', 'numpy>=1.13.0',
                     'pandas>=0.18', 'sympy>=1.0', 'libdeprecation>=1.0',
                     'scipy>=0.18'],

    # metadata for upload to PyPI
    author       = "Thomas Haslwanter",
    author_email = "thomas.haslwanter@fh-linz.at",
    description  = 'Python utilites for movements in 3d space',
    long_description=open('README.rst').read(),
    license      = 'http://opensource.org/licenses/BSD-2-Clause',
    download_url = 'https://github.com/thomas-haslwanter/scikit-kinematics',
    keywords     = 'quaterions rotations',
    url          = 'http://work.thaslwanter.at/skinematics/html',
    classifiers  = ['Development Status :: 4 - Beta',
                 'Programming Language :: Python :: 2',
                 'Programming Language :: Python :: 3',
                 'Intended Audience :: Developers',
                 'Intended Audience :: Science/Research',
                 'License :: OSI Approved :: BSD License',
                 'Topic :: Scientific/Engineering'],
    test_suite   = 'nose.collector',
    tests_require=['nose'],
)<|MERGE_RESOLUTION|>--- conflicted
+++ resolved
@@ -2,11 +2,7 @@
 
 setup(
     name='scikit-kinematics',
-<<<<<<< HEAD
-    version="0.5.1",
-=======
     version="0.5.4",
->>>>>>> 5ab98b88
     packages=find_packages(),
 
     include_package_data=True,
